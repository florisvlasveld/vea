import os
import logging
from datetime import datetime
from pathlib import Path
from typing import List, Optional, Dict

import typer
from dotenv import load_dotenv

from vea.loaders import gcal, gmail, journals, extras, todoist, slack as slack_loader
from vea.loaders.journals import load_journals
from vea.loaders.extras import load_extras
from vea.auth import authorize

from vea.utils.date_utils import parse_date, parse_week_input
from vea.utils.output_utils import resolve_output_path
from vea.utils.error_utils import enable_debug_logging, handle_exception
from vea.utils.summarization import (
    summarize_daily,
    summarize_weekly,
    summarize_event_preparation,
)
from vea.utils.slack_utils import send_slack_dm
import pytz
from datetime import timedelta
from vea.utils.pdf_utils import convert_markdown_to_pdf
from vea.utils.generic_utils import check_required_directories


app = typer.Typer(help="Vea: Generate a personalized daily briefing or weekly summary.")

load_dotenv()


def _parse_event_dt(dt_str: str) -> datetime:
    tz = pytz.timezone("Europe/Amsterdam")
    dt = datetime.strptime(dt_str, "%Y-%m-%d %H:%M")
    return tz.localize(dt)


def _find_upcoming_events(
    *,
    start: datetime,
    my_email: Optional[str],
    blacklist: Optional[List[str]],
) -> List[dict]:
    tz = pytz.timezone("Europe/Amsterdam")
    current = start.astimezone(tz)
    for offset in range(7):
        day = current.date() + timedelta(days=offset)
        events = gcal.load_events(
            day,
            my_email=my_email,
            blacklist=blacklist,
            skip_past_events=(offset == 0),
        )
        timed = [e for e in events if "T" in e.get("start", "")]
        if not timed:
            continue
        def _dt(ev):
            dt = datetime.fromisoformat(ev["start"])
            if dt.tzinfo is None:
                dt = tz.localize(dt)
            return dt
        starts = [_dt(e) for e in timed]
        eligible = [e for e, dtval in zip(timed, starts) if dtval >= current]
        if not eligible:
            continue
        start_times = [_dt(e) for e in eligible]
        earliest = min(start_times)
        return [e for e, dtval in zip(eligible, start_times) if dtval == earliest]
    return []


@app.command("auth")
def auth_command(
    scopes: List[str] = typer.Argument(..., help="Services to authorize (e.g., `calendar gmail`)")
) -> None:
    try:
        authorize(scopes)
    except Exception as e:
        handle_exception(e)


@app.command("prepare-event")
def prepare_event(
    event: Optional[str] = typer.Option(
        None,
        help="Event start time to prepare for (YYYY-MM-DD HH:MM). If omitted, use the next upcoming event.",
    ),
    journal_dir: Optional[Path] = typer.Option(None, help="Directory with Markdown journal files"),
    journal_days: int = typer.Option(21, help="Number of past days of journals to include"),
    extras_dir: Optional[Path] = typer.Option(None, help="Directory with additional Markdown files"),
    gmail_labels: Optional[List[str]] = typer.Option(None, help="List of additional Gmail labels to fetch emails from"),
<<<<<<< HEAD
    todoist_project: Optional[str] = typer.Option(None, help="Name of the Todoist project to filter tasks by"),
=======
>>>>>>> 0245fe36
    my_email: Optional[str] = typer.Option(None, help="Your email address to filter declined calendar events"),
    include_slack: bool = typer.Option(True, help="Include recent Slack messages"),
    calendar_blacklist: Optional[List[str]] = typer.Option(
        None,
        help="Comma-separated list of keywords to blacklist from calendar events (overrides CALENDAR_EVENT_BLACKLIST)",
    ),
    slack_dm: bool = typer.Option(False, help="Send the output as a DM to yourself on Slack"),
    save_markdown: bool = typer.Option(True, help="Save output to Markdown file"),
    save_pdf: bool = typer.Option(False, help="Save output to PDF file"),
    save_path: Optional[Path] = typer.Option(None, help="Custom file path or directory to save the output"),
    prompt_file: Optional[Path] = typer.Option(None, help="Path to custom prompt file"),
    model: str = typer.Option("gemini-2.5-pro-preview-05-06", help="Model to use for summarization"),
    skip_path_checks: bool = typer.Option(False, help="Skip checks for existence of input and output paths"),
    debug: bool = typer.Option(False, help="Enable debug logging"),
    quiet: bool = typer.Option(False, help="Suppress output to stdout"),
) -> None:

    if debug:
        enable_debug_logging()

    if not skip_path_checks:
        check_required_directories(journal_dir, extras_dir, save_path)

    prompt_path = prompt_file or Path(__file__).parent / "prompts" / "prepare-event.prompt"
    if not prompt_path.is_file():
        typer.echo(f"Error: Default prompt file does not exist: {prompt_path}", err=True)
        raise typer.Exit(code=1)

    try:
        tz = pytz.timezone("Europe/Amsterdam")
        now = datetime.now(tz)
<<<<<<< HEAD
    if event:
        start_dt = _parse_event_dt(event)
        events = _find_upcoming_events(start=start_dt, my_email=my_email, blacklist=calendar_blacklist)
    else:
        events = _find_upcoming_events(start=now, my_email=my_email, blacklist=calendar_blacklist)
=======
        if event:
            start_dt = _parse_event_dt(event)
            events = _find_upcoming_events(start=start_dt, my_email=my_email, blacklist=calendar_blacklist)
        else:
            events = _find_upcoming_events(start=now, my_email=my_email, blacklist=calendar_blacklist)
>>>>>>> 0245fe36

        if not events:
            typer.echo("No upcoming events found", err=True)
            raise typer.Exit(code=1)

        extras_data = extras.load_extras([extras_dir] if extras_dir else [])
        alias_map = extras.build_alias_map(extras_data)
        journals_data = (
            journals.load_journals(
                journal_dir,
                journal_days=journal_days,
                alias_map=alias_map,
            )
            if journal_dir
            else []
        )
        emails = gmail.load_emails(now.date(), gmail_labels=gmail_labels)
<<<<<<< HEAD
        first_dt = datetime.fromisoformat(events[0]["start"])
        if first_dt.tzinfo is None:
            first_dt = tz.localize(first_dt)
        tasks = todoist.load_tasks(first_dt.date(), todoist_project=todoist_project or "")
=======
>>>>>>> 0245fe36
        slack_data = slack_loader.load_slack_messages() if include_slack else {}
        bio = os.getenv("BIO", "")

        summary = summarize_event_preparation(
            model=model,
            events=events,
            journals=journals_data,
            extras=extras_data,
            emails=emails,
<<<<<<< HEAD
            tasks=tasks,
=======
>>>>>>> 0245fe36
            slack=slack_data,
            bio=bio,
            prompt_path=prompt_path,
            debug=debug,
        )

        if not quiet:
            print(summary)

        if slack_dm:
            send_slack_dm(summary)

        if save_markdown or save_pdf:
            first_dt = datetime.fromisoformat(events[0]["start"])
            if first_dt.tzinfo is None:
                first_dt = tz.localize(first_dt)
            filename = first_dt.strftime("%Y-%m-%d_%H%M_event.md")
            out_path = resolve_output_path(save_path, first_dt.date(), custom_filename=filename)

        if save_markdown:
            out_path.write_text(summary)

        if save_pdf:
            convert_markdown_to_pdf(summary, out_path.with_suffix(".pdf"), debug=debug)

    except Exception as e:
        handle_exception(e)


@app.command("daily")
def generate(
    date: str = typer.Option(datetime.today().strftime("%Y-%m-%d"), help="Date for the brief (YYYY-MM-DD)"),
    journal_dir: Optional[Path] = typer.Option(None, help="Directory with Markdown journal files"),
    journal_days: int = typer.Option(21, help="Number of past days of journals to include"),
    extras_dir: Optional[Path] = typer.Option(None, help="Directory with additional Markdown files"),
    gmail_labels: Optional[List[str]] = typer.Option(None, help="List of additional Gmail labels to fetch emails from"),
    todoist_project: Optional[str] = typer.Option(None, help="Name of the Todoist project to filter tasks by"),
    my_email: Optional[str] = typer.Option(None, help="Your email address to filter declined calendar events"),
    include_slack: bool = typer.Option(True, help="Include recent Slack messages"),
    calendar_blacklist: Optional[List[str]] = typer.Option(
        None,
        help="Comma-separated list of keywords to blacklist from calendar events (overrides CALENDAR_EVENT_BLACKLIST)"
    ),
    skip_past_events: bool = typer.Option(
        False,
        help="Skip calendar events earlier than the current time when generating today's brief",
    ),
    save_markdown: bool = typer.Option(True, help="Save output to Markdown file"),
    save_pdf: bool = typer.Option(False, help="Save output to PDF file"),
    save_path: Optional[Path] = typer.Option(None, help="Custom file path or directory to save the output"),
    prompt_file: Optional[Path] = typer.Option(None, help="Path to custom prompt file"),
    model: str = typer.Option("gemini-2.5-pro-preview-05-06", help="Model to use for summarization (OpenAI, Google Gemini, or Anthropic)"),
    skip_path_checks: bool = typer.Option(False, help="Skip checks for existence of input and output paths"),
    debug: bool = typer.Option(False, help="Enable debug logging"),
    quiet: bool = typer.Option(False, help="Suppress output to stdout"),
) -> None:

    if debug:
        enable_debug_logging()

    if not skip_path_checks:
        check_required_directories(journal_dir, extras_dir, save_path)

    prompt_path = prompt_file or Path(__file__).parent / "prompts" / "daily-default.prompt"
    if not prompt_path.is_file():
        typer.echo(f"Error: Default prompt file does not exist: {prompt_path}", err=True)
        raise typer.Exit(code=1)

    try:
        target_date = parse_date(date)
        extras_data = extras.load_extras([extras_dir] if extras_dir else [])
        alias_map = extras.build_alias_map(extras_data)
        journals_data = (
            journals.load_journals(
                journal_dir,
                journal_days=journal_days,
                alias_map=alias_map,
                target_date=target_date,
            )
            if journal_dir
            else []
        )
        calendars = gcal.load_events(
            target_date,
            my_email=my_email,
            blacklist=calendar_blacklist,
            skip_past_events=skip_past_events,
        )
        tasks = todoist.load_tasks(target_date, todoist_project=todoist_project or "")
        emails = gmail.load_emails(target_date, gmail_labels=gmail_labels)
        slack_data = slack_loader.load_slack_messages() if include_slack else {}
        bio = os.getenv("BIO", "")

        summary = summarize_daily(
            model=model,
            date=target_date,
            emails=emails,
            calendars=calendars,
            tasks=tasks,
            journals=journals_data,
            extras=extras_data,
            slack=slack_data,
            bio=bio,
            prompt_path=prompt_path,
            quiet=quiet,
            debug=debug,
        )

        if not quiet:
            print(summary)

        if save_markdown or save_pdf:
            out_path = resolve_output_path(save_path, target_date)

        if save_markdown:
            out_path.write_text(summary)

        if save_pdf:
            pdf_path = out_path.with_suffix(".pdf")
            convert_markdown_to_pdf(summary, pdf_path, debug=debug)

    except Exception as e:
        handle_exception(e)


@app.command("weekly")
def generate_weekly_summary(
    week: str = typer.Option(datetime.today().strftime("%Y-%m-%d"), help="Week (e.g., 2025-W22, 2025-22, 22, or 2025-05-28)"),
    journal_dir: Optional[Path] = typer.Option(None, help="Directory with Markdown journal files"),
    journal_days: int = typer.Option(21, help="Number of past days of journals to include"),
    extras_dir: Optional[Path] = typer.Option(None, help="Directory with additional Markdown files"),
    save_markdown: bool = typer.Option(True, help="Save output as markdown file."),
    save_pdf: bool = typer.Option(False, help="Save output as PDF."),
    save_path: Optional[Path] = typer.Option(None, help="Optional override path to save output."),
    prompt_file: Optional[Path] = typer.Option(None, help="Path to custom prompt file"),
    model: str = typer.Option("gemini-2.5-pro-preview-05-06", help="Model to use for summarization (OpenAI, Google Gemini, or Anthropic)"),
    skip_path_checks: bool = typer.Option(False, help="Skip path existence checks."),
    debug: bool = typer.Option(False, help="Enable debug logging"),
    quiet: bool = typer.Option(False, help="Suppress output to stdout"),
):
    if debug:
        enable_debug_logging()

    if not skip_path_checks:
        check_required_directories(journal_dir, extras_dir, save_path)

    prompt_path = prompt_file or Path(__file__).parent / "prompts" / "weekly-default.prompt"
    if not prompt_path.is_file():
        typer.echo(f"Error: Default prompt file does not exist: {prompt_path}", err=True)
        raise typer.Exit(code=1)

    try:
        week_start, week_end = parse_week_input(week)
        extras_paths = [Path(extras_dir)] if extras_dir else []
        all_extras = load_extras(extras_paths)
        alias_map = extras.build_alias_map(all_extras)

        all_journals = load_journals(
            journal_dir,
            journal_days=journal_days,
            alias_map=alias_map,
            latest_date=week_end  # <-- this ensures future entries are excluded
        )

        journal_in_week = lambda e: "date" in e and week_start <= e["date"] <= week_end
        journals_in_week = [e for e in all_journals if journal_in_week(e)]
        journals_contextual = [e for e in all_journals if not journal_in_week(e)]
        extras_data = all_extras
        bio = os.getenv("BIO", "")

        summary = summarize_weekly(
            model=model,
            week=f"{week_start.isocalendar().week:02d}",
            journals_in_week=journals_in_week,
            journals_contextual=journals_contextual,
            extras=extras_data,
            bio=bio,
            prompt_path=prompt_path,
            quiet=quiet,
            debug=debug,
        )

        if not quiet:
            print(summary)

        if save_markdown or save_pdf:
            filename = f"{week_start.isocalendar().year}-W{week_start.isocalendar().week:02d}.md"
            md_path = resolve_output_path(save_path, week_start, custom_filename=filename)

            if save_markdown:
                md_path.write_text(summary, encoding="utf-8")

            if save_pdf:
                convert_markdown_to_pdf(summary, md_path.with_suffix(".pdf"), debug=debug)

    except Exception as e:
        handle_exception(e)
<|MERGE_RESOLUTION|>--- conflicted
+++ resolved
@@ -92,10 +92,7 @@
     journal_days: int = typer.Option(21, help="Number of past days of journals to include"),
     extras_dir: Optional[Path] = typer.Option(None, help="Directory with additional Markdown files"),
     gmail_labels: Optional[List[str]] = typer.Option(None, help="List of additional Gmail labels to fetch emails from"),
-<<<<<<< HEAD
     todoist_project: Optional[str] = typer.Option(None, help="Name of the Todoist project to filter tasks by"),
-=======
->>>>>>> 0245fe36
     my_email: Optional[str] = typer.Option(None, help="Your email address to filter declined calendar events"),
     include_slack: bool = typer.Option(True, help="Include recent Slack messages"),
     calendar_blacklist: Optional[List[str]] = typer.Option(
@@ -127,19 +124,11 @@
     try:
         tz = pytz.timezone("Europe/Amsterdam")
         now = datetime.now(tz)
-<<<<<<< HEAD
-    if event:
-        start_dt = _parse_event_dt(event)
-        events = _find_upcoming_events(start=start_dt, my_email=my_email, blacklist=calendar_blacklist)
-    else:
-        events = _find_upcoming_events(start=now, my_email=my_email, blacklist=calendar_blacklist)
-=======
         if event:
             start_dt = _parse_event_dt(event)
             events = _find_upcoming_events(start=start_dt, my_email=my_email, blacklist=calendar_blacklist)
         else:
             events = _find_upcoming_events(start=now, my_email=my_email, blacklist=calendar_blacklist)
->>>>>>> 0245fe36
 
         if not events:
             typer.echo("No upcoming events found", err=True)
@@ -157,13 +146,10 @@
             else []
         )
         emails = gmail.load_emails(now.date(), gmail_labels=gmail_labels)
-<<<<<<< HEAD
         first_dt = datetime.fromisoformat(events[0]["start"])
         if first_dt.tzinfo is None:
             first_dt = tz.localize(first_dt)
         tasks = todoist.load_tasks(first_dt.date(), todoist_project=todoist_project or "")
-=======
->>>>>>> 0245fe36
         slack_data = slack_loader.load_slack_messages() if include_slack else {}
         bio = os.getenv("BIO", "")
 
@@ -173,10 +159,7 @@
             journals=journals_data,
             extras=extras_data,
             emails=emails,
-<<<<<<< HEAD
             tasks=tasks,
-=======
->>>>>>> 0245fe36
             slack=slack_data,
             bio=bio,
             prompt_path=prompt_path,
